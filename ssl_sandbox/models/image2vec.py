--- conflicted
+++ resolved
@@ -85,13 +85,8 @@
             self.simclr_mlp = MLP(vec_dim, vec_dim, simclr_dim)
 
         if vicreg:
-<<<<<<< HEAD
-            self.vicreg_mlp = MLP(vec_dim, vec_dim, vicreg_dim)
-
-=======
             self.vicreg_mlp = MLP(vec_dim, vicreg_dim, vicreg_dim)
-        
->>>>>>> 99f0a58c
+
         if qq:
             self.qq_head = MLP(vec_dim, qq_num_predicates, qq_num_predicates)
             self.qq_priors = torch.full((qq_num_predicates, qq_num_predicates, 4), 1 / 4)  # only upper triangle is used
